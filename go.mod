--- conflicted
+++ resolved
@@ -3,14 +3,6 @@
 go 1.15
 
 require (
-<<<<<<< HEAD
-	github.com/daotl/go-datastore v0.4.7
+	github.com/daotl/go-datastore v0.5.0
 	github.com/syndtr/goleveldb v1.0.0
-)
-=======
-	github.com/ipfs/go-datastore v0.5.0
-	github.com/syndtr/goleveldb v1.0.0
-)
-
-go 1.16
->>>>>>> 6f6dc580
+)